package ml.dmlc.mxnet

import ml.dmlc.mxnet.Base._

import scala.collection.mutable.{ArrayBuffer, ListBuffer}

// JNI functions
class LibInfo {
  @native def mxNDArrayFree(handle: NDArrayHandle): Int
  @native def mxGetLastError(): String
  @native def mxNDArrayCreateNone(out: NDArrayHandle): Int
  @native def mxNDArrayCreate(shape: Array[Int],
                              ndim: Int,
                              devType: Int,
                              devId: Int,
                              delayAlloc: Int,
                              out: NDArrayHandle): Int
  @native def mxNDArrayWaitAll(): Int
  @native def mxListFunctions(functions: ListBuffer[FunctionHandle]): Int
  @native def mxFuncDescribe(handle: FunctionHandle,
                             nUsedVars: MXUintRef,
                             nScalars: MXUintRef,
                             nMutateVars: MXUintRef,
                             typeMask: RefInt): Int
  @native def mxFuncGetInfo(handle: FunctionHandle,
                            name: RefString,
                            desc: RefString,
                            numArgs: MXUintRef,
                            argNames: ListBuffer[String],
                            argTypes: ListBuffer[String],
                            argDescs: ListBuffer[String]): Int
  @native def mxFuncInvoke(function: FunctionHandle,
                           // useVars ought to be Array[NDArrayHandle],
                           // we pass ptr address directly for performance consideration
                           useVars: Array[CPtrAddress],
                           scalarArgs: Array[MXFloat],
                           // mutateVars ought to be Array[NDArrayHandle],
                           // we pass ptr address directly for performance consideration
                           mutateVars: Array[CPtrAddress]): Int
  @native def mxNDArrayGetShape(handle: NDArrayHandle,
                                ndim: MXUintRef,
                                data: ArrayBuffer[Int]): Int
  @native def mxNDArraySyncCopyToCPU(handle: NDArrayHandle,
                                     data: Array[Float],
                                     size: Int): Int
  @native def mxNDArraySlice(handle: NDArrayHandle,
                             start: MXUint,
                             end: MXUint,
                             sliceHandle: NDArrayHandle): Int
<<<<<<< HEAD
  @native def mxDataIterBeforeFirst(handle: DataIterHandle): Int
  @native def mxDataIterNext(handle: DataIterHandle): Int
  @native def mxDataIterGetLabel(handle: DataIterHandle,
                                 out: NDArrayHandle): Int
  @native def mxDataIterGetData(handle: DataIterHandle,
                                out: NDArrayHandle): Int
  @native def mxDataIterGetPadNum(handle: DataIterHandle,
                                 out: MXUintRef): Int
=======
  @native def mxKVStoreCreate(name: String, handle: KVStoreHandle): Int
  @native def mxKVStoreInit(handle: KVStoreHandle,
                            len: MXUint,
                            keys: Array[Int],
                            // values ought to be Array[NDArrayHandle],
                            // we pass ptr address directly for performance consideration
                            values: Array[CPtrAddress]): Int
  @native def mxKVStorePush(handle: KVStoreHandle,
                            len: MXUint,
                            keys: Array[Int],
                            // values ought to be Array[NDArrayHandle],
                            // we pass ptr address directly for performance consideration
                            values: Array[CPtrAddress],
                            priority: Int): Int
  @native def mxKVStorePull(handle: KVStoreHandle,
                            len: MXUint,
                            keys: Array[Int],
                            // outs ought to be Array[NDArrayHandle],
                            // we pass ptr address directly for performance consideration
                            outs: Array[CPtrAddress],
                            priority: Int): Int
  @native def mxKVStoreSetUpdater(handle: KVStoreHandle,
                                  updaterFunc: MXKVStoreUpdater,
                                  updaterHandle: AnyRef): Int
  @native def mxKVStoreIsWorkerNode(isWorker: RefInt): Int
  @native def mxKVStoreGetType(handle: KVStoreHandle, kvType: RefString): Int
  @native def mxKVStoreSendCommmandToServers(handle: KVStoreHandle,
                                             head: Int, body: String): Int
  @native def mxKVStoreBarrier(handle: KVStoreHandle): Int
  @native def mxKVStoreGetGroupSize(handle: KVStoreHandle, size: RefInt): Int
  @native def mxKVStoreGetRank(handle: KVStoreHandle, size: RefInt): Int
>>>>>>> a6c9ead1
}<|MERGE_RESOLUTION|>--- conflicted
+++ resolved
@@ -47,16 +47,6 @@
                              start: MXUint,
                              end: MXUint,
                              sliceHandle: NDArrayHandle): Int
-<<<<<<< HEAD
-  @native def mxDataIterBeforeFirst(handle: DataIterHandle): Int
-  @native def mxDataIterNext(handle: DataIterHandle): Int
-  @native def mxDataIterGetLabel(handle: DataIterHandle,
-                                 out: NDArrayHandle): Int
-  @native def mxDataIterGetData(handle: DataIterHandle,
-                                out: NDArrayHandle): Int
-  @native def mxDataIterGetPadNum(handle: DataIterHandle,
-                                 out: MXUintRef): Int
-=======
   @native def mxKVStoreCreate(name: String, handle: KVStoreHandle): Int
   @native def mxKVStoreInit(handle: KVStoreHandle,
                             len: MXUint,
@@ -88,5 +78,12 @@
   @native def mxKVStoreBarrier(handle: KVStoreHandle): Int
   @native def mxKVStoreGetGroupSize(handle: KVStoreHandle, size: RefInt): Int
   @native def mxKVStoreGetRank(handle: KVStoreHandle, size: RefInt): Int
->>>>>>> a6c9ead1
+  @native def mxDataIterBeforeFirst(handle: DataIterHandle): Int
+  @native def mxDataIterNext(handle: DataIterHandle): Int
+  @native def mxDataIterGetLabel(handle: DataIterHandle,
+                                 out: NDArrayHandle): Int
+  @native def mxDataIterGetData(handle: DataIterHandle,
+                                out: NDArrayHandle): Int
+  @native def mxDataIterGetPadNum(handle: DataIterHandle,
+                                  out: MXUintRef): Int
 }