--- conflicted
+++ resolved
@@ -925,11 +925,7 @@
                     shapes = [(1,3,base*root_scale*scale**(num_shape-1-i),base*root_scale*scale**(num_shape-1-i)) for i in range(num_shape)]
                     check_nearest_upsampling_with_shape(shapes, scale, root_scale)
 
-<<<<<<< HEAD
-=======
-
 @unittest.skip("test fails intermittently. temporarily disabled till it gets fixed. tracked at https://github.com/apache/incubator-mxnet/issues/8044")
->>>>>>> 87068e6d
 def test_batchnorm_training():
     def check_batchnorm_training(stype):
         for shape in [(2, 3), (2, 3, 2, 2)]:
